// Copyright 2019-2020 Intuitive Labs GmbH. All rights reserved.
//
// Use of this source code is governed by a source-available license
// that can be found in the LICENSE.txt file in the root of the source
// tree.

package sipcallmon

import (
	"flag"
	"fmt"
	"strconv"
	"strings"
	"time"
	"unicode"

	"github.com/intuitivelabs/calltr"
)

type Config struct {
	Verbose        bool          `config:"verbose"`
	PCAPs          string        `config:"pcap"`
	Replay         bool          `config:"replay"`
	ReplayMinDelay time.Duration `config:"replay_min_delay"`
	ReplayMaxDelay time.Duration `config:"replay_max_delay"`
	ReplayScale    float64       `config:"replay_scale"`
	RunForever     bool          `config:"run_forever"`
	Iface          string        `config:"iface"`
	BPF            string        `config:"bpf"` // packet filter
	HTTPport       int           `config:"http_port"`
	HTTPaddr       string        `config:"http_addr"`
	TCPGcInt       time.Duration `config:"tcp_gc_int"`
	TCPReorderTo   time.Duration `config:"tcp_reorder_timeout"`
	TCPConnTo      time.Duration `config:"tcp_connection_timeout"`
	MaxBlockedTo   time.Duration `config:"max_blocked_timeout"`
	EvBufferSz     int           `config:"event_buffer_size"`
	EvTblst        []string      `config:"event_types_blst"`
	// maximum entries in the rate blacklist table.
	EvRblstMax uint `config:"evr_max_entries"`
	// ev rate blacklist max values for each rate
	EvRblstMaxVals [calltr.NEvRates]float64 `config:"evr_limits"`
	// ev rate blacklist time intervals for each rate
	EvRblstIntvls [calltr.NEvRates]time.Duration `config:"evr_intervals"`
	// ev rate blacklist re-repeat report event minimum
	EvRConseqRmin uint64 `config:"evr_conseq_report_min"`
	// ev rate blacklist re-repeat report event maximum
	EvRConseqRmax uint64 `config:"evr_conseq_report_max"`

	// ev rate periodic GC config. Note that there are 3 GC types for
	// the ev rate entries: periodic GC, hard GC run when max_entries is
	// exceeded an a new entry needs to be allocated and light GC run also
	// on allocation, when some limit is exceeded
	// For now only the periodic GC can be configured (the other two are
	// hard-wired and can be changed only via the web interface).

	// ev rate periodic GC interval
	EvRgcInterval time.Duration `config:"evr_gc_interval"`
	// ev rate old age: entries that are no blacklisted and
	//  matched a message more then this interval ago will be GCed
	EvRgcOldAge time.Duration `config:"evr_gc_old_age"`
	// ev rate periodic GC maximum runtime (each GC run will stop after
	// this interval has elapsed)
	EvRgcMaxRunT time.Duration `config:"evr_gc_max_run_time"`
	// ev rate periodic GC target: each GC run will stop if the
	// remaining entries <= then this value
	EvRgcTarget uint64 `config:"evr_gc_target"`

	// call tracing options
	RegDelta uint `config:"reg_exp_delta"` // seconds
	// contact matching options
	ContactIgnorePort bool `config:"contact_ignore_port"`

	// anonymization/encryption options
	// are the IPs encrypted?
	EncryptIPs bool `config:"encrypt_ip_addresses"`
	// are the URIs encrypted?
	EncryptURIs bool `config:"encrypt_uris"`
	// are the CallIDs encrypted?
	EncryptCallIDs bool `config:"encrypt_call_ids"`

	// encryption key is either generated from a configured passphrase...
	EncryptionPassphrase string `config:"encryption_passphrase"`
	// ... or directly configured
	EncryptionKey string `config:"encryption_key"`
}

var defaultConfigVals = Config{
	ReplayMinDelay:    250 * time.Millisecond,
	ReplayMaxDelay:    0,
	TCPGcInt:          30 * time.Second,
	TCPReorderTo:      60 * time.Second,
	TCPConnTo:         3600 * time.Second,
	MaxBlockedTo:      1 * time.Second,
	EvBufferSz:        10240,
	EvRblstMax:        1024 * 1024,
	EvRConseqRmin:     100,
	EvRConseqRmax:     10000,
	EvRgcInterval:     10 * time.Second,
	EvRgcOldAge:       300 * time.Second,
	EvRgcMaxRunT:      1 * time.Second,
	EvRgcTarget:       10, // 10? entries
	RegDelta:          30, // seconds
	ContactIgnorePort: false,
	EncryptIPs:        false,
	EncryptURIs:       false,
	EncryptCallIDs:    false,
}

func (cfg Config) UseIPAnonymization() bool {
	return cfg.EncryptIPs
}

func (cfg Config) UseURIAnonymization() bool {
	return cfg.EncryptURIs
}

func (cfg Config) UseCallIDAnonymization() bool {
	return cfg.EncryptCallIDs
}

func (cfg Config) UseAnonymization() bool {
	return cfg.UseIPAnonymization() ||
		cfg.UseURIAnonymization() ||
		cfg.UseCallIDAnonymization()
}

var DefaultMaxRates = calltr.EvRateMaxes{
	{20, time.Second}, // max 20 evs per s
	{240, time.Minute},
	{3600, time.Hour},
}

var defaultEvTblst = ""

func GetDefaultCfg() Config {
	cfg := defaultConfigVals
	for i, v := range DefaultMaxRates {
		cfg.EvRblstMaxVals[i] = v.Max
		cfg.EvRblstIntvls[i] = v.Intvl
	}
	return cfg
}

// FromOsArgs intializes and returns a config from cmd line args and
// passed default config (c).
func CfgFromOSArgs(c *Config) (Config, error) {
	var cfg Config
	var evTblst string
	var evRmaxVals string
	var evRIntvls string

	// fill default value strings (for the help msg)
	defaultEvRmaxVals := ""
	defaultEvRIntvls := ""
	for i, v := range c.EvRblstMaxVals {
		if i != 0 {
			defaultEvRmaxVals += ","
		}
		defaultEvRmaxVals += strconv.FormatFloat(v, 'f', -1, 64)
	}
	for i, v := range c.EvRblstIntvls {
		if i != 0 {
			defaultEvRIntvls += ","
		}
		defaultEvRIntvls += v.String()
	}

	// initialize cfg with the default config, just in case there is
	// some option that is not configurable via the command line
	// (missing flag with default value)
	cfg = *c

	flag.BoolVar(&cfg.Verbose, "verbose", c.Verbose, "turn on verbose mode")
	flag.StringVar(&cfg.PCAPs, "pcap", c.PCAPs, "read packets from pcap files")
	flag.BoolVar(&cfg.Replay, "replay", c.Replay, "replay packets from pcap "+
		"keeping recorded delays between packets")
	replMinDelayS := flag.String("replay_min_delay", c.ReplayMaxDelay.String(),
		"minimum delay when replaying pcaps")
	replMaxDelayS := flag.String("replay_max_delay", c.ReplayMaxDelay.String(),
		"maximum delay when replaying pcaps")
	flag.Float64Var(&cfg.ReplayScale, "replay_scale", c.ReplayScale,
		"scale factor for inter packet delay intervals")
	flag.BoolVar(&cfg.RunForever, "run_forever", c.RunForever,
		"keep web server running")

	flag.StringVar(&cfg.Iface, "iface", c.Iface,
		"interface to capture packets from")
	flag.StringVar(&cfg.BPF, "bpf", c.BPF, "berkley packet filter for capture")

	flag.IntVar(&cfg.HTTPport, "http_port", c.HTTPport,
		"port for the internal http server, 0 == disable")
	flag.StringVar(&cfg.HTTPaddr, "http_addr", c.HTTPaddr,
		"listen address for the internal http server")

	tcpGCIntS := flag.String("tcp_gc_int", c.TCPGcInt.String(),
		"tcp connections garbage collection interval")
	tcpReorderToS := flag.String("tcp_reorder_timeout", c.TCPReorderTo.String(),
		"tcp reorder timeout")
	tcpConnToS := flag.String("tcp_connection_timeout", c.TCPConnTo.String(),
		"tcp connection timeout")
	maxBlockedToS := flag.String("max_blocked_timeout",
		c.MaxBlockedTo.String(), "maximum blocked timeout")
	flag.IntVar(&cfg.EvBufferSz, "event_buffer_size", c.EvBufferSz,
		"how many events will be buffered")
	flag.StringVar(&evTblst, "event_types_blst", defaultEvTblst,
		"list of event types that should be blacklisted,"+
			" comma or space separated")
	flag.UintVar(&cfg.EvRblstMax, "evr_max_entries", c.EvRblstMax,
		"maximum tracked event rates")
	flag.StringVar(&evRmaxVals, "evr_limits", defaultEvRmaxVals,
		"event rate max values list, comma or space separated")
	flag.StringVar(&evRIntvls, "evr_intervals", defaultEvRIntvls,
		"event rate intervals list, comma or space separated")
	flag.Uint64Var(&cfg.EvRConseqRmin, "evr_conseq_report_min",
		c.EvRConseqRmin,
		"report blacklisted events only if the number is a multiple"+
			" of this value and 2^k and < evr_conseq_report_max")
	flag.Uint64Var(&cfg.EvRConseqRmax, "evr_conseq_report_max",
		c.EvRConseqRmax,
		"report blacklisted events only if the number is a multiple"+
			" of this value (use 0 to disable)")

	evRgcIntervalS := flag.String("evr_gc_interval",
		c.EvRgcInterval.String(), "event rate periodic GC interval")
	evRgcOldAgeS := flag.String("evr_gc_old_age",
		c.EvRgcOldAge.String(),
		"event rate old age: non-blst. entries idle for more then this value"+
			" will be GCed")
	evRgcMaxRunS := flag.String("evr_gc_max_run_time",
		c.EvRgcMaxRunT.String(), "maximum runtime for each periodic GC run")
	flag.Uint64Var(&cfg.EvRgcTarget, "evr_gc_target", c.EvRgcTarget,
		"event rate periodic GC target: GC will stop if the number of"+
			" remaining entries is less then this value")

	flag.UintVar(&cfg.RegDelta, "reg_exp_delta", c.RegDelta,
		"extra REGISTER expiration delta for absorbing delayed re-REGISTERs")
	flag.BoolVar(&cfg.ContactIgnorePort, "contact_ignore_port",
		c.ContactIgnorePort,
		"ignore port number when comparing contacts (but not AORs)")

	flag.Parse()
	// fix cmd line params
	{
		var perr error
		errs := 0
		cfg.ReplayMinDelay, perr = time.ParseDuration(*replMinDelayS)
		if perr != nil {
			e := fmt.Errorf("invalid minimum replay delay: %s: %v",
				*tcpGCIntS, perr)
			errs++
			return cfg, e
		}
		cfg.ReplayMaxDelay, perr = time.ParseDuration(*replMaxDelayS)
		if perr != nil {
			e := fmt.Errorf("invalid maximum replay delay: %s: %v",
				*tcpGCIntS, perr)
			errs++
			return cfg, e
		}
		cfg.TCPGcInt, perr = time.ParseDuration(*tcpGCIntS)
		if perr != nil {
			e := fmt.Errorf("invalid tcp gc interval: %s: %v\n",
				*tcpGCIntS, perr)
			errs++
			return cfg, e
		}
		cfg.TCPReorderTo, perr = time.ParseDuration(*tcpReorderToS)
		if perr != nil {
			e := fmt.Errorf("invalid tcp gc interval: %s: %v\n",
				*tcpReorderToS, perr)
			errs++
			return cfg, e
		}
		cfg.TCPConnTo, perr = time.ParseDuration(*tcpConnToS)
		if perr != nil {
			e := fmt.Errorf("invalid tcp gc interval: %s: %v",
				*tcpConnToS, perr)
			errs++
			return cfg, e
		}
		cfg.MaxBlockedTo, perr = time.ParseDuration(*maxBlockedToS)
		if perr != nil {
			e := fmt.Errorf("invalid maximum blocked timeout: %s: %v",
				*maxBlockedToS, perr)
			errs++
			return cfg, e
		}

		// parse the ev rate blacklist max and intervals lists
		// function to check for valid separators
		checkSep := func(r rune) bool {
			if r == rune(',') || r == rune('|') || unicode.IsSpace(r) ||
				r == rune('[') || r == rune(']') {
				return true
			}
			return false
		}
		cfg.EvTblst = c.EvTblst
		blst_types := strings.FieldsFunc(evTblst, checkSep)
		blst_vals := make([]string, 0, 10)
		for _, t := range blst_types {
			if len(t) == 0 {
				continue
			}
			blst_vals = append(blst_vals, t)
		}
		if len(blst_vals) > 0 {
			cfg.EvTblst = blst_vals
		}

		cfg.EvRblstMaxVals = c.EvRblstMaxVals
		rate_vals := strings.FieldsFunc(evRmaxVals, checkSep)
		k := 0
		for _, s := range rate_vals {
			if len(s) == 0 {
				continue
			}
			if k < len(cfg.EvRblstMaxVals) {
				if v, perr := strconv.ParseFloat(s, 64); perr == nil {
					cfg.EvRblstMaxVals[k] = v
				} else {
					e := fmt.Errorf("invalid rate max[%d]: %q in %q",
						k, s, evRmaxVals)
					errs++
					return cfg, e
				}
			} else {
				e := fmt.Errorf("too many rate max values: %d (max %d) in %q",
					k, len(cfg.EvRblstMaxVals), evRmaxVals)
				errs++
				return cfg, e
			}
			k++
		}
		cfg.EvRblstIntvls = c.EvRblstIntvls
		rate_intvls := strings.FieldsFunc(evRIntvls, checkSep)
		k = 0
		for _, s := range rate_intvls {
			if len(s) == 0 {
				continue
			}
			if k < len(cfg.EvRblstIntvls) {
				if v, perr := time.ParseDuration(s); perr == nil {
					cfg.EvRblstIntvls[k] = v
				} else {
					e := fmt.Errorf("invalid rate interval[%d]: %q in %q",
						k, s, evRIntvls)
					errs++
					return cfg, e
				}
			} else {
				e := fmt.Errorf("too many rate interval values:"+
					" %d (max %d) in %q",
					k, len(cfg.EvRblstIntvls), evRIntvls)
				errs++
				return cfg, e
			}
			k++
		}

		cfg.EvRgcInterval, perr = time.ParseDuration(*evRgcIntervalS)
		if perr != nil {
			e := fmt.Errorf("invalid evr_gc_interval: %s: %v",
				*evRgcIntervalS, perr)
			errs++
			return cfg, e
		}
		cfg.EvRgcOldAge, perr = time.ParseDuration(*evRgcOldAgeS)
		if perr != nil {
			e := fmt.Errorf("invalid evr_gc_old_age: %s: %v",
				*evRgcOldAgeS, perr)
			errs++
			return cfg, e
		}
		cfg.EvRgcMaxRunT, perr = time.ParseDuration(*evRgcMaxRunS)
		if perr != nil {
			e := fmt.Errorf("invalid evr_gc_max_run_time: %s: %v",
				*evRgcMaxRunS, perr)
			errs++
			return cfg, e
		}
	}
	return cfg, nil
}

func parseEvType(t string) (calltr.EventType, error) {
	for i := calltr.EvNone + 1; i < calltr.EvBad; i++ {
		if strings.EqualFold(t, i.String()) {
			return i, nil
		}
	}
	return calltr.EvBad, fmt.Errorf("invalid event %q", t)
}

func CfgCheck(cfg *Config) error {
	if len(cfg.PCAPs) == 0 && len(cfg.BPF) == 0 {
		return fmt.Errorf("at least one pcap file or a bpf expression required")
	}
<<<<<<< HEAD
	if cfg.UseAnonymization() {
		if len(cfg.EncryptionPassphrase) == 0 &&
			len(cfg.EncryptionKey) == 0 {
			return fmt.Errorf("Anonymization required and neither encryption passphrase nor key provided")
		}
		if len(cfg.EncryptionPassphrase) != 0 &&
			len(cfg.EncryptionKey) != 0 {
			return fmt.Errorf("Anonymization required and both encryption passphrase and key provided")
=======
	for _, t := range cfg.EvTblst {
		if len(t) > 0 {
			if _, perr := parseEvType(t); perr != nil {
				return fmt.Errorf("invalid event type in even_type_blst: %q",
					t)
			}
>>>>>>> 73f88134
		}
	}
	return nil
}<|MERGE_RESOLUTION|>--- conflicted
+++ resolved
@@ -396,7 +396,6 @@
 	if len(cfg.PCAPs) == 0 && len(cfg.BPF) == 0 {
 		return fmt.Errorf("at least one pcap file or a bpf expression required")
 	}
-<<<<<<< HEAD
 	if cfg.UseAnonymization() {
 		if len(cfg.EncryptionPassphrase) == 0 &&
 			len(cfg.EncryptionKey) == 0 {
@@ -405,14 +404,14 @@
 		if len(cfg.EncryptionPassphrase) != 0 &&
 			len(cfg.EncryptionKey) != 0 {
 			return fmt.Errorf("Anonymization required and both encryption passphrase and key provided")
-=======
+		}
+	}
 	for _, t := range cfg.EvTblst {
 		if len(t) > 0 {
 			if _, perr := parseEvType(t); perr != nil {
 				return fmt.Errorf("invalid event type in even_type_blst: %q",
 					t)
 			}
->>>>>>> 73f88134
 		}
 	}
 	return nil
